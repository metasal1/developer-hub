--- conflicted
+++ resolved
@@ -2,46 +2,6 @@
 
 const redirectRules = {
   "/umi": {
-<<<<<<< HEAD
-    "/web3js-adapters": {
-      destination: "/umi/web3js-differences-and-adapters",
-      permanent: true,
-    },
-    "/web3js-differences": {
-      destination: "/umi/web3js-differences-and-adapters",
-      permanent: true,
-    },
-    "/connecting-to-umi": {
-      destination: "/umi/getting-started",
-      permanent: true,
-    },
-  },
-  "/toolbox": {
-    "/": {
-      destination: "/umi/toolbox",
-      permanent: true,
-    },
-    "/getting-started": {
-      destination: "/umi/toolbox",
-      permanent: true,
-    },
-  },
-}
-
-export async function middleware(request) {
-  const { pathname } = request.nextUrl
-
-  const rootPath = Object.keys(redirectRules).find(root => pathname.startsWith(root))
-
-  if (rootPath) {
-    const subPath = pathname.slice(rootPath.length) || "/"
-
-    const redirectEntry = redirectRules[rootPath][subPath]
-
-    if (redirectEntry) {
-      const statusCode = redirectEntry.permanent ? 308 : 307
-      return NextResponse.redirect(request.nextUrl.origin + redirectEntry.destination, statusCode)
-=======
     "/web3js-adapters": "/umi/web3js-differences-and-adapters",
     "/web3js-differences": "/umi/web3js-differences-and-adapters",
     "/connecting-to-umi": "/umi/getting-started",
@@ -58,7 +18,6 @@
       if (destination) {
         return NextResponse.redirect(new URL(destination, request.url), 308)
       }
->>>>>>> f6304205
     }
   }
 
