// Recursive component for rendering nested parameters
const ParamRenderer = ({ param, subValue, setParam, path = [] }) => {
  let content

  switch (param.type) {
    case 'string':
      content = (
        <input
          name={param.name}
          type="text"
          className="block w-full rounded-md border border-gray-200 px-2 py-1 text-sm focus:border-blue-500 focus:outline-none focus:ring-2 focus:ring-blue-500/50 disabled:pointer-events-none disabled:opacity-50 dark:border-neutral-700 dark:bg-neutral-900/50 dark:text-neutral-300 dark:placeholder-neutral-500"
          placeholder={param.value}
          onChange={(e) => setParam({ [param.name]: e.target.value })}
        />
      )
      break

    case 'number':
      content = (
        <input
          name={param.name}
          type="number"
          className="block w-full rounded-md border border-gray-200 px-2 py-1 text-sm focus:border-blue-500 focus:outline-none focus:ring-2 focus:ring-blue-500/50 disabled:pointer-events-none disabled:opacity-50 dark:border-neutral-700 dark:bg-neutral-900/50 dark:text-neutral-300 dark:placeholder-neutral-500"
          placeholder={param.value}
        />
      )
      break

    case 'object':
      content = (
        <div className="-mx-3 mt-1 flex flex-col">
          {Object.entries(param.value).map(([key, value]) => (
            <ParamRenderer
              path={[...path, key]}
              key={key}
              param={{ name: key, ...value, subValue: true }}
<<<<<<< HEAD
              setParam={(param) => setParam(param)}
=======
              subValue={true}
>>>>>>> b66fccf0
            />
          ))}
        </div>
      )
      break

    case 'array':
      content = (
        <ul className="m-0 pl-4">
          {param.value.map((item, index) => (
            <li key={index} className="mb-0 mt-0 text-sm">
              {item}
            </li>
          ))}
        </ul>
      )
      break

    case 'boolean':
      content = (
<<<<<<< HEAD
        <select name={param.name} className="w-full rounded px-2">
=======
        <select className="block w-full rounded-md border border-gray-200 px-2 py-2 text-sm focus:border-blue-500 focus:outline-none focus:ring-2 focus:ring-blue-500/50 disabled:pointer-events-none disabled:opacity-50 dark:border-neutral-700 dark:bg-neutral-900/50 dark:text-neutral-300 dark:placeholder-neutral-500">
>>>>>>> b66fccf0
          <option value="true">true</option>
          <option value="false">false</option>
        </select>
      )
      break

    default:
      content = <span className="text-sm">{String(param.value)}</span>
  }

  return (
    <div
      className={`${
        !subValue && 'border-t border-gray-200 py-2 dark:border-neutral-700/50'
      } ${param.type === 'object' ? '' : 'flex flex-col gap-2'}`}
    >
      <div className="px-3">
        <label className="text-sm font-medium text-black dark:text-white">
          {param.name}
        </label>
        <span className="ml-2 inline-block text-xs text-gray-500 dark:text-neutral-400">
          {param.type}
        </span>
        <span className="ml-2 inline-block text-xs text-red-500 dark:text-red-400">
          required
        </span>
      </div>
      <div className="px-3 pb-2">{content}</div>
    </div>
  )
}

// Main component
const ApiParameterDisplay = ({ params, setParam }) => {
  console.log(params)

  return (
<<<<<<< HEAD
    <div
      className={`flex w-full max-w-[400px] flex-col gap-4 rounded-xl border border-white p-4`}
    >
      <div>Body</div>
      <div className="flex w-full flex-col">
=======
    <div className="flex w-full max-w-[400px] flex-col gap-4 rounded-xl border border-gray-200 bg-white py-4 pb-0 dark:border-neutral-700/50 dark:bg-neutral-800/50">
      <div className="px-3 text-xs font-semibold uppercase text-gray-500 dark:text-neutral-300">
        Body Params
      </div>
      <div className="flex flex-col">
>>>>>>> b66fccf0
        {params.map((param) => (
          <ParamRenderer
            path={[param.name]}
            key={param.name}
            param={param}
            setParam={(param) => setParam(param)}
          />
        ))}
      </div>
    </div>
  )
}

export default ApiParameterDisplay<|MERGE_RESOLUTION|>--- conflicted
+++ resolved
@@ -34,11 +34,8 @@
               path={[...path, key]}
               key={key}
               param={{ name: key, ...value, subValue: true }}
-<<<<<<< HEAD
+              subValue={true}
               setParam={(param) => setParam(param)}
-=======
-              subValue={true}
->>>>>>> b66fccf0
             />
           ))}
         </div>
@@ -59,11 +56,7 @@
 
     case 'boolean':
       content = (
-<<<<<<< HEAD
-        <select name={param.name} className="w-full rounded px-2">
-=======
         <select className="block w-full rounded-md border border-gray-200 px-2 py-2 text-sm focus:border-blue-500 focus:outline-none focus:ring-2 focus:ring-blue-500/50 disabled:pointer-events-none disabled:opacity-50 dark:border-neutral-700 dark:bg-neutral-900/50 dark:text-neutral-300 dark:placeholder-neutral-500">
->>>>>>> b66fccf0
           <option value="true">true</option>
           <option value="false">false</option>
         </select>
@@ -101,19 +94,11 @@
   console.log(params)
 
   return (
-<<<<<<< HEAD
-    <div
-      className={`flex w-full max-w-[400px] flex-col gap-4 rounded-xl border border-white p-4`}
-    >
-      <div>Body</div>
-      <div className="flex w-full flex-col">
-=======
     <div className="flex w-full max-w-[400px] flex-col gap-4 rounded-xl border border-gray-200 bg-white py-4 pb-0 dark:border-neutral-700/50 dark:bg-neutral-800/50">
       <div className="px-3 text-xs font-semibold uppercase text-gray-500 dark:text-neutral-300">
         Body Params
       </div>
       <div className="flex flex-col">
->>>>>>> b66fccf0
         {params.map((param) => (
           <ParamRenderer
             path={[param.name]}
