import {
  changelogSection,
  documentationSection,
  recipesSection,
  guidesSection,
  referencesSection,
} from '@/shared/sections'
import { Hero } from './Hero'
import { Logo } from './Logo'

export const core = {
  name: 'Core',
  headline: 'Next gen NFT standard',
  description: 'Next generation Solana NFT standard.',
  navigationMenuCatergory: 'Create',
  path: 'core',
  logo: Logo,
  github: 'https://github.com/metaplex-foundation/mpl-core',
  className: 'accent-green',
  heroes: [{ path: '/core', component: Hero }],
  sections: [
    {
      ...documentationSection('core'),
      navigation: [
        {
          title: 'Introduction',
          links: [
            { title: 'Overview', href: '/core' },
            {
              title: 'Getting Started',
              href: '/core/getting-started',
            },
            { title: 'What is an Asset?', href: '/core/what-is-an-asset' },
            {
              title: 'Token Metadata Differences',
              href: '/core/tm-differences',
            },
            { title: 'FAQ', href: '/core/faq' },
          ],
        },
        {
          title: 'Features',
          links: [
            { title: 'Creating Assets', href: '/core/create-asset' },
            { title: 'Fetching Assets', href: '/core/fetch' },
            { title: 'Updating Assets', href: '/core/update' },
            { title: 'Transferring Assets', href: '/core/transfer' },
            { title: 'Burning Assets', href: '/core/burn' },
            {
              title: 'Collection Management',
              href: '/core/collections',
            },
            // { title: 'Compressing Assets', href: '/core/compress' },
          ],
        },
        {
          title: 'Plugins',
          links: [
            { title: 'Overview', href: '/core/plugins' },
            { title: 'Adding Plugins', href: '/core/plugins/adding-plugins' },
            {
              title: 'Removing Plugins',
              href: '/core/plugins/removing-plugins',
            },
            {
              title: 'Delegating and Revoking Plugins',
              href: '/core/plugins/delegating-and-revoking-plugins',
            },
            {
              title: 'Transfer Delegate Plugin',
              href: '/core/plugins/transfer-delegate',
            },
            {
              title: 'Freeze Delegate Plugin',
              href: '/core/plugins/freeze-delegate',
            },
            {
              title: 'Burn Delegate Plugin',
              href: '/core/plugins/burn-delegate',
            },
            { title: 'Royalties Plugin', href: '/core/plugins/royalties' },
            {
              title: 'Update Delegate Plugin',
              href: '/core/plugins/update-delegate',
            },
            { title: 'Attribute Plugin', href: '/core/plugins/attribute' },
            {
              title: 'Permanent Transfer Plugin',
              href: '/core/plugins/permanent-transfer-delegate',
            },
            {
              title: 'Permanent Freeze Delegate Plugin',
              href: '/core/plugins/permanent-freeze-delegate',
            },
            {
              title: 'Permanent Burn Delegate Plugin',
              href: '/core/plugins/permanent-burn-delegate',
            },
          ],
        },
<<<<<<< HEAD
        {
          title: 'API',
          links: [
            { title: 'Wallets', href: '/core/intergrations/wallets' },
            {
              title: 'Market Places',
              href: '/core/intergrations/market-places',
            },
            {
              title: 'Staking',
              href: '/core/intergrations/staking',
            },
          ],
        },
=======
        // {
        //   title: 'Integration Guides',
        //   links: [
        //     { title: 'Wallets', href: '/core/integrations/wallets' },
        //     {
        //       title: 'Market Places',
        //       href: '/core/intergations/market-places',
        //     },
        //     {
        //       title: 'Staking',
        //       href: '/core/intergations/staking',
        //     },
        //   ],
        // },
>>>>>>> 4becc4bc
      ],
    },
    // {
    //   ...referencesSection('core'),
    //   href: `https://mpl-core-js-docs.vercel.app/`,
    //   target: '_blank'
    //  },
    {
      ...referencesSection('core'),
    },
    // { ...guidesSection('core') },
    // { ...recipesSection('core') },
    { ...changelogSection('core') },
  ],
}<|MERGE_RESOLUTION|>--- conflicted
+++ resolved
@@ -98,22 +98,6 @@
             },
           ],
         },
-<<<<<<< HEAD
-        {
-          title: 'API',
-          links: [
-            { title: 'Wallets', href: '/core/intergrations/wallets' },
-            {
-              title: 'Market Places',
-              href: '/core/intergrations/market-places',
-            },
-            {
-              title: 'Staking',
-              href: '/core/intergrations/staking',
-            },
-          ],
-        },
-=======
         // {
         //   title: 'Integration Guides',
         //   links: [
@@ -128,15 +112,9 @@
         //     },
         //   ],
         // },
->>>>>>> 4becc4bc
       ],
     },
-    // {
-    //   ...referencesSection('core'),
-    //   href: `https://mpl-core-js-docs.vercel.app/`,
-    //   target: '_blank'
-    //  },
-    {
+    { 
       ...referencesSection('core'),
     },
     // { ...guidesSection('core') },
