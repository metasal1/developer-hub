--- conflicted
+++ resolved
@@ -114,10 +114,7 @@
             { title: 'Overview', href: '/core/external-plugins/overview' },
             { title: 'Adding External Plugin Adapters', href: '/core/external-plugins/adding-external-plugins' },
             { title: 'Removing External Plugin Adapters', href: '/core/external-plugins/removing-external-plugins' },
-<<<<<<< HEAD
-=======
 
->>>>>>> 5c1d5e83
             // {
             //   title: 'Removing External Plugins',
             //   href: '/core/plugins/removing-plugins',
