--- conflicted
+++ resolved
@@ -185,7 +185,6 @@
             { title: 'Overview', href: '/core/guides' },
             { title: 'Immutability', href: '/core/guides/immutability' },
             { title: 'Print Editions', href: '/core/guides/print-editions' },
-<<<<<<< HEAD
             {
               title: 'Oracle Plugin Example',
               href: '/core/guides/oracle-plugin-example',
@@ -199,10 +198,7 @@
               title: 'How to Create a Core Asset',
               href: '/core/guides/javascript/how-to-create-a-core-nft-asset',
             },
-=======
-            { title: 'Oracle Plugin Example', href: '/core/guides/oracle-plugin-example' },
             { title: 'Web2 typescript Staking Example', href: '/core/guides/javascript/web2-typescript-staking-example' },
->>>>>>> 45af94a8
           ],
         },
       ],
