--- conflicted
+++ resolved
@@ -245,13 +245,8 @@
           title: 'Javascript',
           links: [
             {
-<<<<<<< HEAD
               title: 'How to Create a Core Asset with Javascript',
               href: '/core/guides/javascript/how-to-create-a-core-nft-asset-with-javascript',
-=======
-              title: 'How to Create a Core Asset with JavaScript',
-              href: '/core/guides/javascript/how-to-create-a-core-nft-asset',
->>>>>>> 43504f74
             },
             {
               title: 'How to Create a Core Collection with JavaScript',
@@ -267,13 +262,12 @@
           title: 'Anchor',
           links: [
             {
-<<<<<<< HEAD
               title: 'How to Create a Core Asset with Anchor',
               href: '/core/guides/anchor/how-to-create-a-core-nft-asset-with-anchor',
-=======
+            },
+            {
               title: 'How to Create a Core Collection with Anchor',
               href: '/core/guides/anchor/how-to-create-a-core-collection-with-anchor',
->>>>>>> 43504f74
             },
             {
               title: 'Anchor Staking Example', 
