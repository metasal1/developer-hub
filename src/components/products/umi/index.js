--- conflicted
+++ resolved
@@ -37,10 +37,7 @@
             { title: 'Accounts', href: '/umi/accounts' },
             { title: 'Helpers', href: '/umi/helpers' },
             { title: 'HTTP Requests', href: '/umi/http-requests' },
-<<<<<<< HEAD
-=======
             { title: 'Interfaces', href: '/umi/interfaces' },
->>>>>>> 24ad68ab
             { title: 'Implementations', href: '/umi/implementations' },
             { title: 'Kinobi', href: '/umi/kinobi' },
             { title: 'Plugins', href: '/umi/plugins' },
