import { documentationSection } from '@/shared/sections'
import { BookOpenIcon } from '@heroicons/react/24/outline'

export const guides = {
  name: 'Guides',
  headline: 'Guides for the Solana Blockchain',
  description: 'Guides for the Solana Blockchain.',
  path: 'guides',
  navigationMenuCatergory: 'Guides',
  icon: <BookOpenIcon className="text-green-500" />,
  github: 'https://github.com/metaplex-foundation/mpl-core',
  className: 'accent-green',
  heroes: null,
  sections: [
    {
      ...documentationSection('guides'),
      navigation: [
        {
          title: 'Solana Basics',
          links: [
            {
              title: 'What is Solana?',
              href: '/guides/what-is-solana',
              created: '2021-10-01',
              updated: null, // null means it's never been updated
            },
            {
              title: 'Validators and Staking',
              href: '/guides/validators',
              created: '2021-10-01',
              updated: null, // null means it's never been updated
            },
            {
              title: 'RPCs and DAS',
              href: '/guides/rpcs-and-das',
              created: '2021-10-01',
              updated: null, // null means it's never been updated
            },
            {
              title: 'Solana Programs',
              href: '/guides/solana-programs',
              created: '2021-10-01',
              updated: null, // null means it's never been updated
            },
            {
              title: 'Understanding PDAs',
              href: '/guides/understanding-pdas',
              created: '2021-10-01',
              updated: null, // null means it's never been updated
            },
            {
<<<<<<< HEAD
              title: 'Using the Local Validator',
              href: '/guides/using-local-validator',
              created: '2021-10-08',
              updated: null, // null means it's never been updated
            },
            // {
            //   title: 'Where do I start?',
            //   href: '/guides/where-do-i-start-on-solana',
            //   created: '2021-10-01',
            //   updated: null, // null means it's never been updated
            // },
=======
              title: 'How to Diagnose Transaction Errors on Solana',
              href: '/guides/general/how-to-diagnose-solana-transaction-errors',
              created: '2024-08-29',
              updated: null, // null means it's never been updated
            },
>>>>>>> 17524051
          ],
        },
        {title: 'General',
          links: [
            {
              title: 'Creating an NFT Collection With Candy Machine',
              href: '/candy-machine/guides/create-an-nft-collection-on-solana-with-candy-machine',
            }
          ]
        },
        {
          title: 'Javascript',
          links: [
            {
              title: 'Creating an NFT',
              href: '/guides/javascript/how-to-create-an-nft-on-solana',
              created: '06-24-2024',
              updated: null, // null means it's never been updated
            },
            {
              title: 'How to Create a Solana Token',
              href: '/guides/javascript/how-to-create-a-solana-token',
              created: '2024-06-16',
              updated: null, // null means it's never been updated
            },
            {
              title: 'Transferring Tokens',
              href: '/guides/javascript/how-to-transfer-spl-tokens-on-solana',
              created: '2024-06-16',
              updated: '06-22-2024', // null means it's never been updated
            },
            {
              title: 'Transferring SOL',
              href: '/guides/javascript/how-to-transfer-sol-on-solana',
              created: '2024-06-16',
              updated: null, // null means it's never been updated
            },
          ],
        },
        {
          title: 'Rust',
          links: [
            {
              title: 'Getting Started with Rust',
              href: '/guides/rust/getting-started-with-rust',
              created: '2021-10-01',
              updated: null, // null means it's never been updated
            },
            {
              title: 'Metaplex Rust SDKs',
              href: '/guides/rust/metaplex-rust-sdks',
              created: '07-01-2024',
              updated: null, // null means it's never been updated
            },
            {
              title: 'CPI into a Metaplex Program',
              href: '/guides/rust/how-to-cpi-into-a-metaplex-program',
              created: '07-01-2024',
              updated: null, // null means it's never been updated
            },
          ],
        },
        {
          title: 'Metaplex Program Guides',
          links: [
            {
              title: 'Core',
              href: '/core/guides/',
              created: '2021-10-01',
              updated: null, // null means it's never been updated
            },
            {
              title: 'Candy Machine',
              href: '/candy-machine/guides/',
              created: '2021-10-01',
              updated: null, // null means it's never been updated
            },

          ],
        },
        {
          title: 'Translated Guides',
          links: [
            {
              title: 'Japanese 日本語',
              href: '/guides/translated/japanese',
              created: '2024-08-14',
              updated: null, // null means it's never been updated
            },
          ],
        },
      ],
    },
  ],
}<|MERGE_RESOLUTION|>--- conflicted
+++ resolved
@@ -49,7 +49,6 @@
               updated: null, // null means it's never been updated
             },
             {
-<<<<<<< HEAD
               title: 'Using the Local Validator',
               href: '/guides/using-local-validator',
               created: '2021-10-08',
@@ -61,13 +60,12 @@
             //   created: '2021-10-01',
             //   updated: null, // null means it's never been updated
             // },
-=======
+            {
               title: 'How to Diagnose Transaction Errors on Solana',
               href: '/guides/general/how-to-diagnose-solana-transaction-errors',
               created: '2024-08-29',
               updated: null, // null means it's never been updated
             },
->>>>>>> 17524051
           ],
         },
         {title: 'General',
