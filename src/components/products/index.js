--- conflicted
+++ resolved
@@ -14,12 +14,8 @@
 import { coreCandyMachine } from './coreCandyMachine'
 import { legacyDocumentation } from './legacyDocumentation'
 import { sugar } from './sugar'
-<<<<<<< HEAD
-import { mpl404 } from './mpl-404'
+import { mplHybrid } from './mpl-hybrid'
 import { guides } from './guides'
-=======
-import { mplHybrid } from './mpl-hybrid'
->>>>>>> e7439b34
 
 export const productCategories = ['Create', 'Commerce', 'Utility', 'Dev Tools']
 
@@ -40,10 +36,6 @@
   coreCandyMachine,
   legacyDocumentation,
   sugar,
-<<<<<<< HEAD
-  mpl404,
+  mplHybrid,
   guides
-=======
-  mplHybrid
->>>>>>> e7439b34
 ].sort((a, b) => a.name.localeCompare(b.name))