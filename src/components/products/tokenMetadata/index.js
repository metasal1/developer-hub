--- conflicted
+++ resolved
@@ -64,16 +64,13 @@
       ],
     },
     {
-<<<<<<< HEAD
       ...guidesSection('token-metadata'),
-=======
+
       ...referencesSection('token-metadata'),
       href: `https://mpl-token-metadata.typedoc.metaplex.com/`,
       target: '_blank',
     },
-    {
-      ...recipesSection('token-metadata'),
->>>>>>> 45af94a8
+
       navigation: [
         {
           title: 'Guides',
@@ -96,12 +93,6 @@
         },
       ],
     },
-    {
-      ...referencesSection('token-metadata'),
-      href: `https://mpl-token-metadata-js-docs.vercel.app/`,
-      target: '_blank',
-    },
-
     { ...changelogSection('token-metadata') },
   ],
 }