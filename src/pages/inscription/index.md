---
title: Overview
metaTitle: Inscriptions - Overview
description: Provides a high-level overview of the Metaplex Inscriptions standard.
---

The Metaplex Inscription Program allows you to write data directly to Solana, using the blockchain as a method of data storage. The Inscription program also allows for this data storage to be optionally linked to an NFT. In this overview, we explain how this program works and how we can leverage its various features at a high level. {% .lead %}

{% quick-links %}

{% quick-link title="Getting Started" icon="InboxArrowDown" href="/inscription/getting-started" description="Find the language or library of your choice and get started with digital assets on Solana." /%}

{% quick-link title="API reference" icon="CodeBracketSquare" href="/inscription/references" description="Looking for something specific? Have a peak at our API References and find your answer." /%}

{% /quick-links %}

## Introduction

NFT JSON data and Images have historically been stored on decentralized storage providers like Arweave or IPFS. The Inscription program introduces Solana as another option for NFT data storage, allowing you to write that data directly to the chain. The Metaplex Inscription program introduces the novel use case of all of an NFT's associated data now being stored on Solana. This enables many new use cases such as Solana programs with trait-based bids, dynamic images that are updated via programs, or even RPG game state on-chain.

There are two different kinds of Inscriptions:

1. Inscriptions **[attached to NFT Mints](#inscriptions-attached-to-nft-mints)** - NFT data is written to the chain instead or in addition to off chain storage
2. Inscriptions as **[storage providers](#inscriptions-as-storage-provider)** - Write arbitrary data to the chain

### Inscriptions attached to NFT Mints

Inscriptions can be used in addition to off chain storage like Arweave, where the metadata JSON and the media is stored, or can be completely replace those off chain storage using the [Inscription Gateway](#inscription-gateway).

In both cases the same process to create the inscription is used. When using the gateway the only difference is the URI used in the on-chain metadata. Read more on this in the [Gateway section](#inscription-gateway).


When storing the NFT Metadata on-chain three inscription accounts are used:

1. `inscriptionAccount` which stores the JSON Metadata.
2. `inscriptionMetadata` which stores the metadata of the inscription
3. `associatedInscriptionAccount` which is storing the media / image.

{% diagram height="h-64 md:h-[500px]" %}

{% node %}
{% node #mint label="Mint Account" theme="blue" /%}
{% node theme="dimmed" %}
Owner: Token Program {% .whitespace-nowrap %}
{% /node %}
{% /node %}

{% node parent="mint" x="-17" y="180" %}
{% node #inscriptionAccount theme="crimson" %} 
Inscription Account  {% .whitespace-nowrap %}
{% /node %}
{% node theme="dimmed" %}
Owner: Inscription Program {% .whitespace-nowrap %}
{% /node %}
{% /node %}

{% node parent="inscriptionAccount" x="-40" y="160" %}
{% node #inscriptionMetadata theme="crimson" %}
Inscription Metadata Account {% .whitespace-nowrap %}
{% /node %}
{% node label="Owner: Inscription Program" theme="dimmed" /%}
{% /node %}

{% node parent="inscriptionMetadata" x="500" y="0" %}
{% node #associatedInscription theme="crimson" %}
Associated Inscription Account {% .whitespace-nowrap %}
{% /node %}
{% node label="Owner: Inscription Program" theme="dimmed" /%}
{% /node %}

{% edge from="mint" to="metadata" path="straight" /%}
{% edge from="mint" to="inscriptionAccount" path="straight" %}
Seeds:

"Inscription"

programId

mintAddress 
{% /edge %}
{% edge from="inscriptionAccount" to="inscriptionMetadata" path="straight" %}
Seeds:

"Inscription"

programId

inscriptionAccount
{% /edge %}

{% edge from="inscriptionMetadata" to="associatedInscription" path="straight" %}
Seeds:

"Inscription"

"Association" 

associationTag

inscriptionMetadataAccount

{% /edge %}

{% /diagram %}

The below script creates both of these Accounts for you and points the newly minted NFT to the Metaplex gateway. With this your NFT is completely on-chain.

{% dialect-switcher title="Inscribe Data for new NFT using the Gateway" %}
{% dialect title="JavaScript" id="js" %}
{% totem %}

```js
const umi = await createUmi()
umi.use(mplTokenMetadata())
umi.use(MplInscription())

// Create and mint the NFT to be inscribed.
const mint = generateSigner(umi)
const inscriptionAccount = await findMintInscriptionPda(umi, {
  mint: mint.publicKey,
})
await createV1(umi, {
  mint,
  name: 'My NFT',
  uri: `https://igw.metaplex.com/devnet/${inscriptionAccount[0]}`,
  sellerFeeBasisPoints: percentAmount(5.5),
  tokenStandard: TokenStandard.NonFungible,
}).sendAndConfirm(umi)

await mintV1(umi, {
  mint: mint.publicKey,
  tokenStandard: TokenStandard.NonFungible,
}).sendAndConfirm(umi)

const inscriptionMetadataAccount = await findInscriptionMetadataPda(umi, {
  inscriptionAccount: inscriptionAccount[0],
})

let builder = new TransactionBuilder()

// We initialize the Inscription and create the account where the JSON will be stored.
builder = builder.add(
  initializeFromMint(umi, {
    mintAccount: mint.publicKey,
  })
)

// And then write the JSON data for the NFT to the Inscription account.
builder = builder.add(
  writeData(umi, {
    inscriptionAccount: inscriptionAccount[0],
    inscriptionMetadataAccount,
    value: Buffer.from(
      '{"description": "A bread! But on-chain!", "external_url": "https://breadheads.io"}'
    ),
    associatedTag: null,
    offset: 0,
  })
)

// We then create the associated Inscription that will contain the image.
const associatedInscriptionAccount = findAssociatedInscriptionPda(umi, {
  associated_tag: 'image',
  inscriptionMetadataAccount,
})

builder = builder.add(
  initializeAssociatedInscription(umi, {
    inscriptionMetadataAccount,
    associatedInscriptionAccount,
    associationTag: 'image',
  })
)

await builder.sendAndConfirm(umi, { confirm: { commitment: 'finalized' } })

// Open the image file to fetch the raw bytes.
const imageBytes: Buffer = await fs.promises.readFile('bread.png')

// And write the image.
const chunkSize = 800
for (let i = 0; i < imageBytes.length; i += chunkSize) {
  const chunk = imageBytes.slice(i, i + chunkSize)
  await writeData(umi, {
    inscriptionAccount: associatedInscriptionAccount,
    inscriptionMetadataAccount,
    value: chunk,
    associatedTag: 'image',
    offset: i,
  }).sendAndConfirm(umi)
}
```

{% /totem %}
{% /dialect %}

{% dialect title="Bash" id="bash" %}
{% totem %}

```bash
echo "hello"

```

{% /totem %}
{% /dialect %}
{% /dialect-switcher %}

### Inscriptions as a Storage Provider

In addition to the usage with NFT Mints Inscriptions can also be used to store arbitrary data up to 10 MB on-chain. An unlimited number of [Associated Inscriptions](inscription/associatedInscriptions) can be created.

This can be useful when writing an on-chain game that needs to store JSON data, storing text on-chain, or storing any program-related data that's not an NFT.

<<<<<<< HEAD
The following example shows how to write NFT JSON data to an Inscription in three different transactions to avoid the 1280 byte transaction size limit.
=======
{% diagram height="h-64 md:h-[500px]" %}
{% node %}
{% node #inscriptionAccount1 theme="crimson" %} 
Inscription Account  {% .whitespace-nowrap %}
{% /node %}
{% node theme="dimmed" %}
Owner: Inscription Program {% .whitespace-nowrap %}
{% /node %}
{% /node %}

{% node parent="inscriptionAccount1" x="-40" y="160" %}
{% node #inscriptionMetadata1 theme="crimson" %}
Inscription Metadata Account {% .whitespace-nowrap %}
{% /node %}
{% node label="Owner: Inscription Program" theme="dimmed" /%}
{% /node %}

{% node parent="inscriptionMetadata1" x="500" y="0" %}
{% node #associatedInscription1 theme="crimson" %}
Associated Inscription Account {% .whitespace-nowrap %}
{% /node %}
{% node label="Owner: Inscription Program" theme="dimmed" /%}
{% /node %}

{% edge from="mint" to="inscriptionAccount1" path="straight" %}
Seeds:

"Inscription"

programId

mintAddress 
{% /edge %}
{% edge from="inscriptionAccount1" to="inscriptionMetadata1" path="straight" %}
Seeds:

"Inscription"

programId

inscriptionAccount
{% /edge %}

{% edge from="inscriptionMetadata1" to="associatedInscription1" path="straight" %}
Seeds:

"Inscription"

"Association" 

associationTag

inscriptionMetadataAccount

{% /edge %}

{% /diagram %}

To create a Inscription you can use the following code which also shows that data could be written to chain in multiple batches to avoid transaction size issues.
>>>>>>> 1e5d81c0

{% dialect-switcher title="Find the rank of a specific NFT inscription" %}
{% dialect title="JavaScript" id="js" %}
{% totem %}

```js
const inscriptionAccount = generateSigner(umi)

const inscriptionMetadataAccount = await findInscriptionMetadataPda(umi, {
  inscriptionAccount: inscriptionAccount.publicKey,
})

let builder = new TransactionBuilder()

builder = builder.add(
  initialize(umi, {
    inscriptionAccount,
  })
)

builder = builder.add(
  writeData(umi, {
    inscriptionAccount: inscriptionAccount.publicKey,
    inscriptionMetadataAccount,
    value: Buffer.from('{"description": "A bread! But on-chain!"'),
    associatedTag: null,
    offset: 0,
  })
)

builder = builder.add(
  writeData(umi, {
    inscriptionAccount: inscriptionAccount.publicKey,
    inscriptionMetadataAccount,
    value: Buffer.from(', "external_url":'),
    associatedTag: null,
    offset: '{"description": "A bread! But on-chain!"'.length,
  })
)

builder = builder.add(
  writeData(umi, {
    inscriptionAccount: inscriptionAccount.publicKey,
    inscriptionMetadataAccount,
    value: Buffer.from(' "https://breadheads.io"}'),
    associatedTag: null,
    offset: '{"description": "A bread! But on-chain!", "external_url":'.length,
  })
)

await builder.sendAndConfirm(umi, { confirm: { commitment: 'finalized' } })
```

{% /totem %}
{% /dialect %}

{% dialect title="Bash" id="bash" %}
{% totem %}

```bash
echo "hello"

```

{% /totem %}
{% /dialect %}
{% /dialect-switcher %}

## Associated Inscription Accounts

The [Metaplex JSON standards](/token-metadata/token-standard) include the option of linking associated files to a token via the files properties in the JSON schemas. The Inscription program introduces a new method of associating additional data using the power of PDAs! A PDA is derived from the Inscription and an **Association Tag**, resulting in a programmatic way to derive additional inscribed data, rather that requiring expensive JSON deserialization and parsing.

## Inscription Gateway

Together with the [Inscription Gateway](https://github.com/metaplex-foundation/inscription-gateway) you can use the normal Token Metadata Standard and just point the URI to the gateway which again reads your data directly from chain without all tools like wallets and explorers reading the data have to read it any differently than NFTs are read usually.

You can either use the gateway that is hosted by Metaplex using the following URL structure: `https://igw.metaplex.com/<network>/<account>`, e.g. [https://igw.metaplex.com/devnet/Fgf4Wn3wjVcLWp5XnMQ4t4Gpaaq2iRbc2cmtXjrQd5hF](https://igw.metaplex.com/devnet/Fgf4Wn3wjVcLWp5XnMQ4t4Gpaaq2iRbc2cmtXjrQd5hF) or host the gateway yourself with a custom URL.

## Inscription Rank

The Inscription Rank is the unique number of each inscription. This number represents a sequential, global ranking of all Metaplex Inscriptions in existence based on the total Inscription count at the time of creation. Inscription Rank is managed through a parallelized counter that is explained further in [Inscription Sharding](/inscription/sharding).

To find the `inscriptionRank` of your Inscription you need to fetch the `inscriptionMetadata` Account and read the `inscriptionRank` `bigint`:

{% dialect-switcher title="Find the rank of a specific NFT inscription" %}
{% dialect title="JavaScript" id="js" %}
{% totem %}

```js
const inscriptionAccount = await findMintInscriptionPda(umi, {
  mint: mint.publicKey,
})
const inscriptionMetadataAccount = await findInscriptionMetadataPda(umi, {
  inscriptionAccount,
})

const { inscriptionRank } = await fetchInscriptionMetadata(
  umi,
  inscriptionMetadataAccount
)
```

{% /totem %}
{% /dialect %}

{% dialect title="Bash" id="bash" %}
{% totem %}

```bash
echo "hello"

```

{% /totem %}
{% /dialect %}
{% /dialect-switcher %}

When creating your inscriptions you should always use a random shard to avoid write locks. You can just calculate the random number like this:

{% dialect-switcher title="Find random shard" %}
{% dialect title="JavaScript" id="js" %}
{% totem %}

```js
const randomShard = Math.floor(Math.random() * 32)
```

{% /totem %}
{% /dialect %}
{% /dialect-switcher %}

The total amount of Metaplex Inscriptions on Solana can be calculated like this:

{% dialect-switcher title="Fetch total Inscription amount" %}
{% dialect title="JavaScript" id="js" %}
{% totem %}

```js
import {
  fetchAllInscriptionShard,
  findInscriptionShardPda,
} from '@metaplex-foundation/mpl-inscription'

const shardKeys = []
for (let shardNumber = 0; shardNumber < 32; shardNumber += 1) {
  k.push(findInscriptionShardPda(umi, { shardNumber }))
}

const shards = await fetchAllInscriptionShard(umi, shardKeys)
let numInscriptions = 0
shards.forEach((shard) => {
  const rank = 32 * Number(shard.count) + shard.shardNumber
  numInscriptions = Math.max(numInscriptions, rank)
})
```

{% /totem %}
{% /dialect %}

{% dialect title="Bash" id="bash" %}
{% totem %}

```bash
echo "hello"

```

{% /totem %}
{% /dialect %}
{% /dialect-switcher %}

## And a lot more

Whilst this provides a good overview of the Inscription program and what it has to offer, there’s still a lot more that can be done with it.

The other pages of this documentation aim to document it further and explain significant features in their own individual pages.

- [Initialize](/inscription/initialize)
- [Write](/inscription/write)
- [Fetch](/inscription/fetch)
- [Clear](/inscription/clear)
- [close](/inscription/close)
- [Authorities](/inscription/authority)
- [Inscription Gateway](/inscription/gateway)<|MERGE_RESOLUTION|>--- conflicted
+++ resolved
@@ -29,7 +29,6 @@
 
 In both cases the same process to create the inscription is used. When using the gateway the only difference is the URI used in the on-chain metadata. Read more on this in the [Gateway section](#inscription-gateway).
 
-
 When storing the NFT Metadata on-chain three inscription accounts are used:
 
 1. `inscriptionAccount` which stores the JSON Metadata.
@@ -46,8 +45,8 @@
 {% /node %}
 
 {% node parent="mint" x="-17" y="180" %}
-{% node #inscriptionAccount theme="crimson" %} 
-Inscription Account  {% .whitespace-nowrap %}
+{% node #inscriptionAccount theme="crimson" %}
+Inscription Account {% .whitespace-nowrap %}
 {% /node %}
 {% node theme="dimmed" %}
 Owner: Inscription Program {% .whitespace-nowrap %}
@@ -76,7 +75,7 @@
 
 programId
 
-mintAddress 
+mintAddress
 {% /edge %}
 {% edge from="inscriptionAccount" to="inscriptionMetadata" path="straight" %}
 Seeds:
@@ -93,7 +92,7 @@
 
 "Inscription"
 
-"Association" 
+"Association"
 
 associationTag
 
@@ -212,13 +211,10 @@
 
 This can be useful when writing an on-chain game that needs to store JSON data, storing text on-chain, or storing any program-related data that's not an NFT.
 
-<<<<<<< HEAD
-The following example shows how to write NFT JSON data to an Inscription in three different transactions to avoid the 1280 byte transaction size limit.
-=======
 {% diagram height="h-64 md:h-[500px]" %}
 {% node %}
-{% node #inscriptionAccount1 theme="crimson" %} 
-Inscription Account  {% .whitespace-nowrap %}
+{% node #inscriptionAccount1 theme="crimson" %}
+Inscription Account {% .whitespace-nowrap %}
 {% /node %}
 {% node theme="dimmed" %}
 Owner: Inscription Program {% .whitespace-nowrap %}
@@ -246,7 +242,7 @@
 
 programId
 
-mintAddress 
+mintAddress
 {% /edge %}
 {% edge from="inscriptionAccount1" to="inscriptionMetadata1" path="straight" %}
 Seeds:
@@ -263,7 +259,7 @@
 
 "Inscription"
 
-"Association" 
+"Association"
 
 associationTag
 
@@ -273,8 +269,7 @@
 
 {% /diagram %}
 
-To create a Inscription you can use the following code which also shows that data could be written to chain in multiple batches to avoid transaction size issues.
->>>>>>> 1e5d81c0
+The following example shows how to write NFT JSON data to an Inscription in three different transactions to avoid the 1280 byte transaction size limit.
 
 {% dialect-switcher title="Find the rank of a specific NFT inscription" %}
 {% dialect title="JavaScript" id="js" %}
