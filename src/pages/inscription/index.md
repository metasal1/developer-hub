--- conflicted
+++ resolved
@@ -3,12 +3,7 @@
 metaTitle: Inscriptions - Overview
 description: Provides a high-level overview of the Metaplex Inscriptions standard.
 ---
-<<<<<<< HEAD
-
-The Metaplex Inscription Program allows you to write data on-chain. This Data can be attached to NFTs but does not have to be. In this overview, we explain what this program does and how we can leverage its various features at a high level. {% .lead %}
-=======
 The Metaplex Inscription Program allows you to write data directly to Solana, using the blockchain as a method of data storage. The Inscription program also allows for this data storage to be optionally linked to an NFT. In this overview, we explain how this program works and how we can leverage its various features at a high level. {% .lead %}
->>>>>>> 8cf0c8e8
 
 {% quick-links %}
 
@@ -20,17 +15,7 @@
 
 ## Introduction
 
-<<<<<<< HEAD
-The inscription program allows you to write that data directly to the chain. When used with NFTs, you can store everything related to the Metadata on Solana and do not have to rely on anything else. Before NFT Metadata was mostly stored off chain, for example on Arweave or nft.storage.
-
-There are two different kinds of Inscriptions:
-=======
 NFT JSON data and Images have historically been stored on decentralized storage providers like Arweave or IPFS. The Inscription program introduces Solana as another option for NFT data storage, allowing you to write that data directly to the chain. The Metaplex Inscription program introduces the novel use case of all of an NFT's associated data now being stored on Solana. This enables many new use cases such as Solana programs with trait-based bids, dynamic images that are updated via programs, or even RPG game state on-chain.
-
-There are two different kinds of Inscriptions:
-1. Inscriptions attached to NFT Mints.
-2. Inscriptions as simple data storage.
->>>>>>> 8cf0c8e8
 
 1. Inscriptions **[attached to NFT Mints](#inscriptions-attached-to-nft-mints)** - Metadata is written to chain instead or in addition to off chain storage
 2. Inscriptions as **[storage providers](#inscriptions-as-storage-provider)** - Write arbitrary data to chain
