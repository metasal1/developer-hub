--- conflicted
+++ resolved
@@ -3,20 +3,11 @@
 metaTitle: Inscriptions - Overview
 description: Provides a high-level overview of the Metaplex Inscriptions standard.
 ---
-<<<<<<< HEAD
-
-Inscribing is the practice of treating the Solana blockchain as a form of data storage, much like Arweave or IPFS. While other data storage providers provide their own immutability and data integrity guarantees, there is demand for data directly on the native chain of the underlying NFT. Features such as dynamic metadata and images, on-chain attribute orders, and trait locked smart contracts all become possible with inscribed metadata. {% .lead %}
-
-{% quick-links %}
-
-{% quick-link title="Getting Started" icon="InboxArrowDown" href="/inscription/getting-started" description="Find the language or library of your choice and get started with inscribing data on Solana." /%}
-=======
 The Metaplex inscription Program allows you to write data on chain. This Data can be attached to NFTs, but does not has to be. In this overview, we explain what this program does and how we can leverage its various features at a high level. {% .lead %}
 
 {% quick-links %}
 
 {% quick-link title="Getting Started" icon="InboxArrowDown" href="/inscription/getting-started" description="Find the language or library of your choice and get started with digital assets on Solana." /%}
->>>>>>> 40d77f08
 
 {% quick-link title="API reference" icon="CodeBracketSquare" href="/inscription/references" description="Looking for something specific? Have a peak at our API References and find your answer." /%}
 
@@ -24,20 +15,6 @@
 
 ## Introduction
 
-<<<<<<< HEAD
-Metaplex inscriptions have two operating modes:
-
-- Metadata inscribing
-- Direct data storage
-
-In both modes binary data of any format can be directly written to the chain through the Metaplex Inscription program. In addition, the Metaplex SDKs provide direct support for inscribing schemas commonly used for NFTs (i.e. JSON and Image formats).
-
-The Metadata inscribing method creates a PDA attached to a mint account, the same way Metadata is attached to a token mint. The JSON and image data of the NFT can then be written directly to the chain in the PDA. This method provides a backup of the NFT data in the event that current data storage providers should ever go down and means the asset is “fully on Solana.”
-
-Mint inscriptions also include a ranking, which offers a FCFS rarity claim when inscribing an NFT. Using a sharded counter to prevent resource contention, the Mint inscriptions are globally ranked based on their minting order. The direct data storage can be used as a direct alternative to providers like Arweave and IPFS, rather than as a backup. JSON and Image data can be written directly to the chain. One small caveat of this method is that a gateway is required to enable maximum ecosystem support, much like ar.io, arweave.net, gateway.ipfs.io, etc.
-
-The Metaplex Inscription program is queued up for a full audit to prevent any security issues. The intention is for the program to be made immutable within 6 months to provide maximum security guarantees to users and the Foundation is open to moving upgrade authority into a community multi-sig sooner than this if we can find effective partners.
-=======
 Before NFT Metadata was mostly stored off chain for example on Arweave or nft.storage. The inscription program allows you to instead write that data directly to the chain. When used with NFTs you can store everything related to the Metadata on Solana and do not have to rely on anything else.
 
 There are two different kinds of Inscriptions:
@@ -60,5 +37,4 @@
 - [Fetch](/inscription/fetch)
 - [Clear](/inscription/clear)
 - [close](/inscription/close)
-- [Authorities](/inscription/authority)
->>>>>>> 40d77f08
+- [Authorities](/inscription/authority)