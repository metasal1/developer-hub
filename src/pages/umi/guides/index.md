---
<<<<<<< HEAD
title: Guides
metaTitle: Umi - Guides
description: Walkthrough guides for using Metaplex's Umi product.
---

The following Guides for Umi are currently available:

{% quick-links %}

{% quick-link title="Serializing and Deserializing Transactions" icon="CodeBracketSquare" href="/umi/guides/serializing-and-deserializing" description=" Learn how to use the noop signer and pass partially signed transaction from the Backend to the Frontend" /%}

{% /quick-links %}
=======
title: Umi Guides
metaTitle: Umi - Guides
description: How-to guides for Metaplex's Umi client wrapper and RPC client.
---

# Coming Soon! Like VERY soon!

We are currently writing loads of guides to help you bring you ideas to life on the Solana blockchain.

If you have any guides you would like to see please to feel free to get in contact and lets us know.
>>>>>>> 62cfb954
<|MERGE_RESOLUTION|>--- conflicted
+++ resolved
@@ -1,8 +1,7 @@
 ---
-<<<<<<< HEAD
-title: Guides
+title: Umi Guides
 metaTitle: Umi - Guides
-description: Walkthrough guides for using Metaplex's Umi product.
+description: How-to guides for Metaplex's Umi client wrapper and RPC client.
 ---
 
 The following Guides for Umi are currently available:
@@ -11,16 +10,4 @@
 
 {% quick-link title="Serializing and Deserializing Transactions" icon="CodeBracketSquare" href="/umi/guides/serializing-and-deserializing" description=" Learn how to use the noop signer and pass partially signed transaction from the Backend to the Frontend" /%}
 
-{% /quick-links %}
-=======
-title: Umi Guides
-metaTitle: Umi - Guides
-description: How-to guides for Metaplex's Umi client wrapper and RPC client.
----
-
-# Coming Soon! Like VERY soon!
-
-We are currently writing loads of guides to help you bring you ideas to life on the Solana blockchain.
-
-If you have any guides you would like to see please to feel free to get in contact and lets us know.
->>>>>>> 62cfb954
+{% /quick-links %}