--- conflicted
+++ resolved
@@ -1,5 +1,4 @@
 {
-<<<<<<< HEAD
     "cSpell.words": [
         "Arweave",
         "bincode",
@@ -31,49 +30,8 @@
         "Solscan",
         "Struct",
         "usize"
-    ]
-=======
-  "cSpell.words": [
-    "Arweave",
-    "bincode",
-    "blockhash",
-    "callout",
-    "Cnft",
-    "Datas",
-    "Devnet",
-    "eddsa",
-    "Extrnode",
-    "hashlist",
-    "Helius",
-    "Hellomoon",
-    "Hookable",
-    "Irys",
-    "Keypair",
-    "Merkle",
-    "metadata",
-    "metaplex",
-    "msgpack",
-    "nonblocking",
-    "offchain",
-    "pathing",
-    "Preconfigured",
-    "println",
-    "Pubkey",
-    "publickey",
-    "Quicknode",
-    "rpcs",
-    "seperator",
-    "serde",
-    "Shdw",
-    "Shyft",
-    "Solana",
-    "Solflare",
-    "Solscan",
-    "Struct",
-    "usize"
-],
+    ],
   "editor.codeActionsOnSave": {
     "source.sortImports": true
   }
->>>>>>> c16943ae
 }